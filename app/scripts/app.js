--- conflicted
+++ resolved
@@ -861,6 +861,7 @@
             setupChangeTypeTooltips();
             
             // Fetch and cache all locations, users, and asset types
+            // Fetch and cache all locations, users, and asset types
             Promise.all([
               fetchAllLocations().catch(err => {
                 console.error("Error in fetchAllLocations:", err);
@@ -868,10 +869,6 @@
               fetchUsers().catch(err => {
                 console.error("Error in fetchUsers:", err);
               }),
-<<<<<<< HEAD
-=======
-              // Pre-cache asset types - this will load all asset types for display and filtering
->>>>>>> 5199651a
               fetchAllAssetTypes().catch(err => {
                 console.error("Error in fetchAllAssetTypes:", err);
               })
@@ -2787,40 +2784,6 @@
 /**
  * Perform the initial asset listing without search term
  */
-<<<<<<< HEAD
-async function performAssetSearch(searchTerm, isRefresh = false) {
-  // Only show loading indicator for non-refresh operations
-  if (!isRefresh) {
-    const resultsContainer = document.getElementById('asset-results');
-    resultsContainer.innerHTML = '<div class="text-center p-3"><div class="spinner-border spinner-border-sm" role="status"></div> Loading...</div>';
-    resultsContainer.style.display = 'block';
-  }
-  
-  // Find the correct software/services asset type ID from cache
-  const assetTypeId = await findSoftwareServicesAssetTypeId();
-  // Log asset type ID
-  console.log(`Using software/services asset type ID for search: ${assetTypeId}`);
-
-  // Query for the specific asset type and filter by search term
-  const assetTypeQuery = `asset_type_id:${assetTypeId}`;
-  const encodedAssetTypeQuery = encodeURIComponent(`"${assetTypeQuery}"`);
-  
-  // Arrays to store all results from pagination
-  let allAssets = [];
-  
-  // Function to load assets from a specific page
-  async function loadAssetsPage(page = 1) {
-    console.log(`Loading assets page ${page} with filter asset_type_id:${assetTypeId}`);
-    try {
-      const data = await window.client.request.invokeTemplate("getAssets", {
-        path_suffix: `?query=${encodedAssetTypeQuery}&page=${page}&per_page=100`
-      });
-      
-      if (!data || !data.response) {
-        return { assets: [] };
-      }
-      
-=======
 function performInitialAssetListing() {
   getInstallationParams().then(params => {
     const assetTypeId = params.assetTypeId;
@@ -2842,7 +2805,6 @@
     
     // Function to load assets page
     async function loadAssetsPage(page = 1, allResults = []) {
->>>>>>> 5199651a
       try {
         console.log(`Loading initial assets page ${page} with filter ${assetQuery}`);
         
@@ -2897,7 +2859,173 @@
         return { assets: allResults };
       }
     }
-<<<<<<< HEAD
+    
+    // Start loading from page 1
+    loadAssetsPage(1)
+      .then(response => {
+        const assets = response.assets || [];
+        
+        if (assets.length === 0) {
+          console.log('No assets found of the configured type, showing empty results');
+          displayAssetResults('asset-results', [], selectAsset);
+          return;
+        }
+        
+        // Process assets with needed fields
+        const processedAssets = processAssetResults(assets);
+        
+        // Cache the results for future use with asset type ID
+        addAssetsToTypeCache('initial_asset_listing', assetTypeId, processedAssets);
+        
+        // Display the results
+        displayAssetResults('asset-results', processedAssets, selectAsset);
+        
+        // Setup scroll event
+        setupAssetSearchScroll();
+        
+        // Update total count
+        assetSearchState.totalResults = processedAssets.length;
+      })
+      .catch(error => {
+        console.error('Initial asset listing failed:', error);
+        displayAssetResults('asset-results', [], selectAsset);
+        handleErr('Failed to load initial asset listing. Please try again.');
+      });
+  }).catch(error => {
+    console.error('Failed to get installation params:', error);
+    displayAssetResults('asset-results', [], selectAsset);
+    handleErr('Failed to load configuration. Please refresh and try again.');
+  });
+}
+
+/**
+ * Setup scroll event listener for asset search results
+ */
+function setupAssetSearchScroll() {
+  const resultsContainer = document.getElementById('asset-results');
+  
+  // Remove any existing scroll listener
+  if (resultsContainer._scrollHandler) {
+    resultsContainer.removeEventListener('scroll', resultsContainer._scrollHandler);
+  }
+  
+  // Define the scroll handler
+  resultsContainer._scrollHandler = function() {
+    // Check if we're near the bottom (within 100px)
+    const scrollPosition = resultsContainer.scrollTop + resultsContainer.clientHeight;
+    const scrollThreshold = resultsContainer.scrollHeight - 100;
+    
+    if (scrollPosition >= scrollThreshold && 
+        !assetSearchState.isLoading && 
+        assetSearchState.hasMoreResults) {
+      console.log('Reached scroll threshold, loading more asset results...');
+      loadMoreAssetResults();
+    }
+  };
+  
+  // Add the scroll listener
+  resultsContainer.addEventListener('scroll', resultsContainer._scrollHandler);
+}
+
+/**
+ * Load more asset results when scrolling
+ */
+function loadMoreAssetResults() {
+  // Prevent multiple simultaneous loads
+  if (assetSearchState.isLoading || !assetSearchState.hasMoreResults) {
+    return;
+  }
+  
+  // Set loading state
+  assetSearchState.isLoading = true;
+  
+  // Increment page number
+  assetSearchState.currentPage++;
+  
+  // Show loading indicator at the bottom of results
+  const resultsContainer = document.getElementById('asset-results');
+  const loadingIndicator = document.createElement('div');
+  loadingIndicator.id = 'load-more-indicator';
+  loadingIndicator.className = 'text-center p-3';
+  loadingIndicator.innerHTML = '<div class="spinner-border spinner-border-sm" role="status"></div> Loading more...';
+  resultsContainer.appendChild(loadingIndicator);
+  
+  console.log(`Loading more asset results, page ${assetSearchState.currentPage}`);
+  
+  // Call the API with the next page
+  performAssetSearch(assetSearchState.currentSearchTerm, false, assetSearchState.currentPage);
+}
+
+/**
+ * Perform the actual API search for assets
+ * @param {string} searchTerm - The search term
+ * @param {boolean} isRefresh - Whether this is a cache refresh operation
+ * @param {number} pageNum - The page number to load (for infinite scroll)
+ */
+async function performAssetSearch(searchTerm, isRefresh = false) {
+  // Only show loading indicator for non-refresh operations
+  if (!isRefresh) {
+    const resultsContainer = document.getElementById('asset-results');
+    resultsContainer.innerHTML = '<div class="text-center p-3"><div class="spinner-border spinner-border-sm" role="status"></div> Loading...</div>';
+    resultsContainer.style.display = 'block';
+  }
+  
+  // Find the correct software/services asset type ID from cache
+  const assetTypeId = await findSoftwareServicesAssetTypeId();
+  // Log asset type ID
+  console.log(`Using software/services asset type ID for search: ${assetTypeId}`);
+
+  // Query for the specific asset type and filter by search term
+  const assetTypeQuery = `asset_type_id:${assetTypeId}`;
+  const encodedAssetTypeQuery = encodeURIComponent(`"${assetTypeQuery}"`);
+  
+  // Arrays to store all results from pagination
+  let allAssets = [];
+  
+  // Function to load assets from a specific page
+  async function loadAssetsPage(page = 1) {
+    console.log(`Loading assets page ${page} with filter asset_type_id:${assetTypeId}`);
+    try {
+      const data = await window.client.request.invokeTemplate("getAssets", {
+        path_suffix: `?query=${encodedAssetTypeQuery}&page=${page}&per_page=100`
+      });
+      
+      if (!data || !data.response) {
+        return { assets: [] };
+      }
+      
+      try {
+        const response = JSON.parse(data.response);
+        const assets = response && response.assets ? response.assets : [];
+        console.log(`Asset search returned ${assets.length} results with asset_type_id filter`);
+        
+        // Combine with previous results
+        allAssets = [...allAssets, ...assets];
+        
+        // If we got a full page of results, there might be more
+        if (assets.length === 100 && page < 3) { // Limit to 3 pages (300 results) max
+          // Get pagination delay from params
+          const params = await getInstallationParams();
+          const paginationDelay = params.paginationDelay || DEFAULT_PAGINATION_DELAY;
+          
+          updateLoadingMessage('asset-results', `Loading more results... (page ${page + 1})`);
+          
+          // Wait for the delay before loading the next page
+          await new Promise(resolve => setTimeout(resolve, paginationDelay));
+          
+          // Load next page
+          return await loadAssetsPage(page + 1);
+        }
+        
+        return { assets: allAssets };
+      } catch (error) {
+        console.error('Error parsing assets response:', error);
+        return { assets: allAssets };
+      }
+    } catch (error) {
+      console.error('Asset search failed:', error);
+      return { assets: allAssets };
+    }
   }
   
   // Start loading assets from page 1
@@ -2942,438 +3070,22 @@
         
         // Cache the results
         addToSearchCache('assets', searchTerm, processedAssets);
-=======
-    
-    // Start loading from page 1
-    loadAssetsPage(1)
-      .then(response => {
-        const assets = response.assets || [];
-        
-        if (assets.length === 0) {
-          console.log('No assets found of the configured type, showing empty results');
-          displayAssetResults('asset-results', [], selectAsset);
-          return;
-        }
-        
-        // Process assets with needed fields
-        const processedAssets = processAssetResults(assets);
-        
-        // Cache the results for future use with asset type ID
-        addAssetsToTypeCache('initial_asset_listing', assetTypeId, processedAssets);
->>>>>>> 5199651a
         
         // Display the results
         displayAssetResults('asset-results', processedAssets, selectAsset);
-        
-        // Setup scroll event
-        setupAssetSearchScroll();
-        
-        // Update total count
-        assetSearchState.totalResults = processedAssets.length;
-      })
-      .catch(error => {
-        console.error('Initial asset listing failed:', error);
+      } catch (error) {
+        console.error('Error processing asset search results:', error);
         displayAssetResults('asset-results', [], selectAsset);
-        handleErr('Failed to load initial asset listing. Please try again.');
-      });
-  }).catch(error => {
-    console.error('Failed to get installation params:', error);
-    displayAssetResults('asset-results', [], selectAsset);
-    handleErr('Failed to load configuration. Please refresh and try again.');
-  });
-}
-
-/**
- * Setup scroll event listener for asset search results
- */
-function setupAssetSearchScroll() {
-  const resultsContainer = document.getElementById('asset-results');
-  
-  // Remove any existing scroll listener
-  if (resultsContainer._scrollHandler) {
-    resultsContainer.removeEventListener('scroll', resultsContainer._scrollHandler);
-  }
-  
-  // Define the scroll handler
-  resultsContainer._scrollHandler = function() {
-    // Check if we're near the bottom (within 100px)
-    const scrollPosition = resultsContainer.scrollTop + resultsContainer.clientHeight;
-    const scrollThreshold = resultsContainer.scrollHeight - 100;
-    
-    if (scrollPosition >= scrollThreshold && 
-        !assetSearchState.isLoading && 
-        assetSearchState.hasMoreResults) {
-      console.log('Reached scroll threshold, loading more asset results...');
-      loadMoreAssetResults();
-    }
-  };
-  
-  // Add the scroll listener
-  resultsContainer.addEventListener('scroll', resultsContainer._scrollHandler);
-}
-
-/**
- * Load more asset results when scrolling
- */
-function loadMoreAssetResults() {
-  // Prevent multiple simultaneous loads
-  if (assetSearchState.isLoading || !assetSearchState.hasMoreResults) {
-    return;
-  }
-  
-  // Set loading state
-  assetSearchState.isLoading = true;
-  
-  // Increment page number
-  assetSearchState.currentPage++;
-  
-  // Show loading indicator at the bottom of results
-  const resultsContainer = document.getElementById('asset-results');
-  const loadingIndicator = document.createElement('div');
-  loadingIndicator.id = 'load-more-indicator';
-  loadingIndicator.className = 'text-center p-3';
-  loadingIndicator.innerHTML = '<div class="spinner-border spinner-border-sm" role="status"></div> Loading more...';
-  resultsContainer.appendChild(loadingIndicator);
-  
-  console.log(`Loading more asset results, page ${assetSearchState.currentPage}`);
-  
-  // Call the API with the next page
-  performAssetSearch(assetSearchState.currentSearchTerm, false, assetSearchState.currentPage);
-}
-
-/**
- * Perform the actual API search for assets
- * @param {string} searchTerm - The search term
- * @param {boolean} isRefresh - Whether this is a cache refresh operation
- * @param {number} pageNum - The page number to load (for infinite scroll)
- */
-function performAssetSearch(searchTerm, isRefresh = false, pageNum = 1) {
-  // Only show loading indicator for new searches (not infinite scroll or refresh)
-  if (!isRefresh && pageNum === 1) {
-    const resultsContainer = document.getElementById('asset-results');
-    resultsContainer.innerHTML = '<div class="text-center p-3"><div class="spinner-border spinner-border-sm" role="status"></div> Loading...</div>';
-    resultsContainer.style.display = 'block';
-  }
-  
-  // Get the asset type ID from configuration
-  getInstallationParams().then(params => {
-    const assetTypeId = params.assetTypeId;
-    console.log(`Using configured asset type ID for search: ${assetTypeId}`);
-    
-    // Determine search strategy based on asset type ID and search term
-    let searchStrategy = 'all_assets'; // Default to searching all assets
-    
-<<<<<<< HEAD
-    // Type badge - different colors for asset vs service
-    const typeDiv = document.createElement('div');
-    const isService = result.type === 'service';
-    typeDiv.innerHTML = `<span class="badge ${isService ? 'bg-warning text-dark' : 'bg-success'}">${isService ? 'Service' : 'Asset'}</span>`;
-    headerDiv.appendChild(typeDiv);
-=======
-    if (assetTypeId && assetTypeId > 0) {
-      searchStrategy = 'filtered_assets'; // If asset type ID is configured, filter by it
-    }
->>>>>>> 5199651a
-    
-    console.log(`Search strategy: ${searchStrategy}, Term: "${searchTerm}"`);
-    
-    // Construct the query
-    let assetQuery = '';
-    
-    if (searchStrategy === 'filtered_assets') {
-      assetQuery = `asset_type_id:${assetTypeId}`;
-    }
-    
-    // Encode the query
-    const encodedQuery = assetQuery ? 
-      encodeURIComponent(`"${assetQuery}"`) : 
-      '';
-      
-    console.log(`Asset search query: ${encodedQuery}`);
-    console.log(`Full API path will be: assets?include=type_fields&query=${encodedQuery}`);
-    
-    // Array to store results from this page
-    let pageAssets = [];
-    
-    // Function to load assets from a specific page
-    async function loadAssetsPage(page = 1) {
-      console.log(`Loading assets page ${page}${assetQuery ? ' with filter ' + assetQuery : ''}`);
-      try {
-        // Start with base parameters - only include type_fields and pagination
-        let queryParam = `?include=type_fields&page=${page}&per_page=100`;
-        
-        // Add the filter parameter for asset_type_id (don't use the query parameter for this)
-        if (assetTypeId && assetTypeId > 0) {
-          // Add the filter parameter for asset_type_id according to Freshservice API format
-          queryParam += `&filter="asset_type_id:${assetTypeId}"`;
-          console.log(`Using asset type filter: asset_type_id:${assetTypeId}`);
-        }
-        
-        // Add search parameter for the search term if provided
-        if (searchTerm) {
-          // Format search parameter according to Freshservice API documentation
-          // The format should be: search="query_string"
-          // For exact name matches: search="name:'term'"
-          const formattedSearch = `"name:'${searchTerm}'"`;
-          queryParam += `&search=${encodeURIComponent(formattedSearch)}`;
-          console.log(`Using search parameter: ${formattedSearch}`);
-        }
-        
-        console.log(`API request path: ${queryParam}`);
-        
-        const data = await window.client.request.invokeTemplate("getAssets", {
-          path_suffix: queryParam
-        });
-        
-        if (!data || !data.response) {
-          return { assets: [] };
-        }
-        
-        try {
-          const response = JSON.parse(data.response);
-          const assets = response && response.assets ? response.assets : [];
-          console.log(`Asset search returned ${assets.length} results`);
-          
-          // Log a sample asset to see the structure (if available)
-          if (assets.length > 0) {
-            console.log('Sample asset structure:', {
-              id: assets[0].id,
-              name: assets[0].name,
-              display_name: assets[0].display_name,
-              asset_type_id: assets[0].asset_type_id,
-              type_fields: assets[0].type_fields,
-              custom_fields: assets[0].custom_fields
-            });
-            
-            // Check if the assets match the requested asset type
-            if (assetTypeId && assetTypeId > 0) {
-              const matchingAssets = assets.filter(a => a.asset_type_id === assetTypeId);
-              console.log(`ASSET TYPE FILTERING: ${matchingAssets.length} of ${assets.length} assets match requested type ID ${assetTypeId}`);
-              
-              if (matchingAssets.length === 0 && assets.length > 0) {
-                // Log all unique asset types returned to help troubleshoot
-                const uniqueTypes = [...new Set(assets.map(a => a.asset_type_id))];
-                console.log(`Found these asset types instead: ${uniqueTypes.join(', ')}`);
-              }
-            }
-          }
-          
-          // Store the results for this page
-          pageAssets = assets;
-          
-          // Check if we have more results
-          assetSearchState.hasMoreResults = assets.length === 100;
-          
-          // If this was called for infinite scroll, we're done with just this page
-          if (pageNum > 1) {
-            return { assets: assets };
-          }
-          
-          // For normal search or refresh, we continue with pagination
-          // If we got a full page of results, there might be more
-          if (assets.length === 100 && page < 3) { // Limit to 3 pages (300 results) max for initial load
-            // Get pagination delay from params
-            const paginationDelay = params.paginationDelay || DEFAULT_PAGINATION_DELAY;
-            
-            updateLoadingMessage('asset-results', `Loading more results... (page ${page + 1})`);
-            
-            // Wait for the delay before loading the next page
-            await new Promise(resolve => setTimeout(resolve, paginationDelay));
-            
-            // Load next page
-            return await loadAssetsPage(page + 1);
-          }
-          
-          return { assets: pageAssets };
-        } catch (error) {
-          console.error('Error parsing assets response:', error);
-          return { assets: pageAssets };
-        }
-      } catch (error) {
-        console.error('Asset search failed:', error);
-        return { assets: pageAssets };
-      }
-    }
-    
-    // Start loading assets from the specified page
-    loadAssetsPage(pageNum)
-      .then(function(assetsResponse) {
-        try {
-          // Get assets from the response
-          const assets = assetsResponse.assets || [];
-          
-          // Apply filters based on search strategy
-          let filteredAssets = assets;
-          
-          // If filtered_assets strategy, filter by asset type if API didn't do it
-          if (searchStrategy === 'filtered_assets' && assetTypeId) {
-            const exactMatches = assets.filter(asset => asset.asset_type_id === assetTypeId);
-            console.log(`Manual asset type filtering: ${exactMatches.length} of ${assets.length} assets match exact type ID ${assetTypeId}`);
-            
-            // If no exact matches found but we have results, show all results instead
-            if (exactMatches.length === 0 && assets.length > 0) {
-              console.log(`No exact asset type matches found. Showing all ${assets.length} matching assets instead.`);
-              showNotification('info', `No exact asset type matches found. Showing all ${assets.length} matching assets instead.`);
-              filteredAssets = assets;
-            } else {
-              filteredAssets = exactMatches;
-            }
-          }
-          
-          // Further filter by search term if provided
-          if (searchTerm) {
-            const initialCount = filteredAssets.length;
-            filteredAssets = filteredAssets.filter(asset => {
-              const searchIn = [
-                asset.name || '',
-                asset.display_name || '',
-                asset.description || '',
-                asset.asset_tag || '',
-                asset.serial_number || '',
-                asset.product_name || '',
-                asset.vendor_name || ''
-              ].map(text => String(text).toLowerCase()).join(' ');
-              
-              return searchIn.includes(searchTerm.toLowerCase());
-            });
-            
-            console.log(`Search term filtering "${searchTerm}": ${filteredAssets.length} of ${initialCount} assets remain`);
-          }
-          
-          // Process assets to include only the fields we need
-          const processedAssets = processAssetResults(filteredAssets);
-          
-          // For infinite scroll (page > 1), append to existing results
-          if (pageNum > 1) {
-            // Get existing cached results with asset type ID
-            getAssetsByTypeFromCache(searchTerm, assetTypeId).then(existingResults => {
-              // Remove the loading indicator
-              const loadingIndicator = document.getElementById('load-more-indicator');
-              if (loadingIndicator) {
-                loadingIndicator.remove();
-              }
-              
-              // If we have existing results, merge them with new ones
-              if (existingResults && existingResults.length > 0) {
-                // Create a set of existing IDs for deduplication
-                const existingIds = new Set(existingResults.map(item => item.id));
-                
-                // Find new results that don't exist in the cache
-                const newResults = processedAssets.filter(item => !existingIds.has(item.id));
-                
-                if (newResults.length > 0) {
-                  console.log(`Found ${newResults.length} new unique results`);
-                  
-                  // Combine existing and new results
-                  const combinedResults = [...existingResults, ...newResults];
-                  
-                  // Update the cache with asset type ID
-                  addAssetsToTypeCache(searchTerm, assetTypeId, combinedResults);
-                  
-                  // Append only the new results to the display
-                  displayAdditionalAssetResults('asset-results', newResults, selectAsset);
-                  
-                  // Update the total count
-                  assetSearchState.totalResults += newResults.length;
-                } else {
-                  console.log('No new unique results found');
-                  
-                  // Update UI to show no more results
-                  const resultsContainer = document.getElementById('asset-results');
-                  const noMoreMessage = document.createElement('div');
-                  noMoreMessage.className = 'text-center p-3 text-muted';
-                  noMoreMessage.textContent = 'No more results';
-                  resultsContainer.appendChild(noMoreMessage);
-                  
-                  // Mark as no more results
-                  assetSearchState.hasMoreResults = false;
-                }
-              } else {
-                // No existing results, use the new ones
-                addAssetsToTypeCache(searchTerm, assetTypeId, processedAssets);
-                displayAssetResults('asset-results', processedAssets, selectAsset);
-                assetSearchState.totalResults = processedAssets.length;
-              }
-              
-              // Reset loading state
-              assetSearchState.isLoading = false;
-            }).catch(error => {
-              console.error('Error getting cached results:', error);
-              assetSearchState.isLoading = false;
-            });
-          } else {
-            // Initial search or refresh
-            // Cache the results with asset type ID
-            addAssetsToTypeCache(searchTerm, assetTypeId, processedAssets);
-            
-            // Display the results
-            displayAssetResults('asset-results', processedAssets, selectAsset);
-            
-            // Setup scroll event listener after initial results are displayed
-            setupAssetSearchScroll();
-            
-            // Update the total count
-            assetSearchState.totalResults = processedAssets.length;
-          }
-        } catch (error) {
-          console.error('Error processing asset search results:', error);
-          
-          // Remove the loading indicator if it exists
-          const loadingIndicator = document.getElementById('load-more-indicator');
-          if (loadingIndicator) {
-            loadingIndicator.remove();
-          }
-          
-          // Reset loading state
-          assetSearchState.isLoading = false;
-          
-          if (pageNum === 1) {
-            // For initial search, display empty results
-            displayAssetResults('asset-results', [], selectAsset);
-          }
-        }
-      })
-      .catch(function(error) {
-        console.error('Asset search failed:', error);
-        
-        // Remove the loading indicator if it exists
-        const loadingIndicator = document.getElementById('load-more-indicator');
-        if (loadingIndicator) {
-          loadingIndicator.remove();
-        }
-        
-        // Reset loading state
-        assetSearchState.isLoading = false;
-        
-        if (pageNum === 1) {
-          // For initial search, display empty results
-          displayAssetResults('asset-results', [], selectAsset);
-          handleErr(error);
-        }
-      });
-  }).catch(error => {
-    console.error('Error getting installation parameters:', error);
-    
-    // Use default asset type ID as fallback
-    console.log(`Using default asset type ID for search: ${DEFAULT_INVENTORY_TYPE_ID}`);
-    
-    // Reset loading state
-    assetSearchState.isLoading = false;
-    
-    // For initial search, display empty results
-    displayAssetResults('asset-results', [], selectAsset);
-    handleErr('Failed to load configuration. Please refresh and try again.');
-  });
-}
-
-/**
- * Display asset search results
- * @param {string} containerId - ID of container element
- * @param {Array} results - Results to display
- * @param {Function} selectionCallback - Callback for when an item is selected
- * @param {boolean} isFromCache - Whether results are from cache
- */
-function displayAssetResults(containerId, results, selectionCallback, isFromCache = false) {
+      }
+    })
+    .catch(function(error) {
+      console.error('Asset search failed:', error);
+      displayAssetResults('asset-results', [], selectAsset);
+      handleErr(error);
+    });
+}
+
+function displayAssetResults(containerId, results, selectionCallback) {
   const container = document.getElementById(containerId);
   container.innerHTML = '';
   container.style.display = results.length ? 'block' : 'none';
@@ -3457,11 +3169,10 @@
     }
     
     // Type badge - different colors for asset vs service
-    const typeDiv = document.createElement('span');
-    const isAsset = result.type === 'asset';
-    typeDiv.className = `badge ${isAsset ? 'bg-success' : 'bg-warning text-dark'}`;
-    typeDiv.textContent = isAsset ? 'Asset' : 'Service';
-    badgesDiv.appendChild(typeDiv);
+    const typeDiv = document.createElement('div');
+    const isService = result.type === 'service';
+    typeDiv.innerHTML = `<span class="badge ${isService ? 'bg-warning text-dark' : 'bg-success'}">${isService ? 'Service' : 'Asset'}</span>`;
+    headerDiv.appendChild(typeDiv);
     
     headerDiv.appendChild(badgesDiv);
     resultItem.appendChild(headerDiv);
